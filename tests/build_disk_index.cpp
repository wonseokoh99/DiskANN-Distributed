// Copyright (c) Microsoft Corporation. All rights reserved.
// Licensed under the MIT license.

#include <omp.h>
#include <boost/program_options.hpp>

#include "utils.h"
#include "disk_utils.h"
#include "math_utils.h"
#include "index.h"
#include "partition.h"

namespace po = boost::program_options;

int main(int argc, char **argv)
{
<<<<<<< HEAD
    std::string data_type, dist_fn, data_path, index_path_prefix, codebook_prefix, label_file, universal_label,
        label_type;
    unsigned num_threads, R, L, disk_PQ, build_PQ, QD, Lf, filter_threshold;
=======
    std::string data_type, dist_fn, data_path, index_path_prefix, label_file, universal_label, label_type;
    uint32_t num_threads, R, L, disk_PQ, build_PQ, Lf, filter_threshold;
>>>>>>> 6a432188
    float B, M;
    bool append_reorder_data = false;
    bool use_opq = false;

    po::options_description desc{"Arguments"};
    try
    {
        desc.add_options()("help,h", "Print information on arguments");
        desc.add_options()("data_type", po::value<std::string>(&data_type)->required(), "data type <int8/uint8/float>");
        desc.add_options()("dist_fn", po::value<std::string>(&dist_fn)->required(), "distance function <l2/mips>");
        desc.add_options()("data_path", po::value<std::string>(&data_path)->required(),
                           "Input data file in bin format");
        desc.add_options()("index_path_prefix", po::value<std::string>(&index_path_prefix)->required(),
                           "Path prefix for saving index file components");
        desc.add_options()("max_degree,R", po::value<uint32_t>(&R)->default_value(64), "Maximum graph degree");
        desc.add_options()("Lbuild,L", po::value<uint32_t>(&L)->default_value(100),
                           "Build complexity, higher value results in better graphs");
        desc.add_options()("search_DRAM_budget,B", po::value<float>(&B)->required(),
                           "DRAM budget in GB for searching the index to set the "
                           "compressed level for data while search happens");
        desc.add_options()("build_DRAM_budget,M", po::value<float>(&M)->required(),
                           "DRAM budget in GB for building the index");
        desc.add_options()("num_threads,T", po::value<uint32_t>(&num_threads)->default_value(omp_get_num_procs()),
                           "Number of threads used for building index (defaults to "
                           "omp_get_num_procs())");
        desc.add_options()("QD", po::value<uint32_t>(&QD)->default_value(0), " Quantized Dimension for compression");
        desc.add_options()("codebook_prefix", po::value<std::string>(&codebook_prefix)->default_value(""),
                           "Path prefix for pre-trained codebook");
        desc.add_options()("PQ_disk_bytes", po::value<uint32_t>(&disk_PQ)->default_value(0),
                           "Number of bytes to which vectors should be compressed "
                           "on SSD; 0 for no compression");
        desc.add_options()("append_reorder_data", po::bool_switch()->default_value(false),
                           "Include full precision data in the index. Use only in "
                           "conjuction with compressed data on SSD.");
        desc.add_options()("build_PQ_bytes", po::value<uint32_t>(&build_PQ)->default_value(0),
                           "Number of PQ bytes to build the index; 0 for full "
                           "precision build");
        desc.add_options()("use_opq", po::bool_switch()->default_value(false),
                           "Use Optimized Product Quantization (OPQ).");
        desc.add_options()("label_file", po::value<std::string>(&label_file)->default_value(""),
                           "Input label file in txt format for Filtered Index build ."
                           "The file should contain comma separated filters for each node "
                           "with each line corresponding to a graph node");
        desc.add_options()("universal_label", po::value<std::string>(&universal_label)->default_value(""),
                           "Universal label, Use only in conjuction with label file for "
                           "filtered "
                           "index build. If a graph node has all the labels against it, we "
                           "can "
                           "assign a special universal filter to the point instead of comma "
                           "separated filters for that point");
        desc.add_options()("FilteredLbuild,Lf", po::value<uint32_t>(&Lf)->default_value(0),
                           "Build complexity for filtered points, higher value "
                           "results in better graphs");
        desc.add_options()("filter_threshold,F", po::value<uint32_t>(&filter_threshold)->default_value(0),
                           "Threshold to break up the existing nodes to generate new graph "
                           "internally where each node has a maximum F labels.");
        desc.add_options()("label_type", po::value<std::string>(&label_type)->default_value("uint"),
                           "Storage type of Labels <uint/ushort>, default value is uint which "
                           "will consume memory 4 bytes per filter");

        po::variables_map vm;
        po::store(po::parse_command_line(argc, argv, desc), vm);
        if (vm.count("help"))
        {
            std::cout << desc;
            return 0;
        }
        po::notify(vm);
        if (vm["append_reorder_data"].as<bool>())
            append_reorder_data = true;
        if (vm["use_opq"].as<bool>())
            use_opq = true;
    }
    catch (const std::exception &ex)
    {
        std::cerr << ex.what() << '\n';
        return -1;
    }

    bool use_filters = false;
    if (label_file != "")
    {
        use_filters = true;
    }

    diskann::Metric metric;
    if (dist_fn == std::string("l2"))
        metric = diskann::Metric::L2;
    else if (dist_fn == std::string("mips"))
        metric = diskann::Metric::INNER_PRODUCT;
    else
    {
        std::cout << "Error. Only l2 and mips distance functions are supported" << std::endl;
        return -1;
    }

    if (append_reorder_data)
    {
        if (disk_PQ == 0)
        {
            std::cout << "Error: It is not necessary to append data for reordering "
                         "when vectors are not compressed on disk."
                      << std::endl;
            return -1;
        }
        if (data_type != std::string("float"))
        {
            std::cout << "Error: Appending data for reordering currently only "
                         "supported for float data type."
                      << std::endl;
            return -1;
        }
    }

    std::string params = std::string(std::to_string(R)) + " " + std::string(std::to_string(L)) + " " +
                         std::string(std::to_string(B)) + " " + std::string(std::to_string(M)) + " " +
                         std::string(std::to_string(num_threads)) + " " + std::string(std::to_string(disk_PQ)) + " " +
                         std::string(std::to_string(append_reorder_data)) + " " +
                         std::string(std::to_string(build_PQ)) + " " + std::string(std::to_string(QD));

    try
    {
        if (label_file != "" && label_type == "ushort")
        {
            if (data_type == std::string("int8"))
                return diskann::build_disk_index<int8_t>(data_path.c_str(), index_path_prefix.c_str(), params.c_str(),
                                                         metric, use_opq, codebook_prefix, use_filters, label_file,
                                                         universal_label, filter_threshold, Lf);
            else if (data_type == std::string("uint8"))
                return diskann::build_disk_index<uint8_t, uint16_t>(
                    data_path.c_str(), index_path_prefix.c_str(), params.c_str(), metric, use_opq, codebook_prefix,
                    use_filters, label_file, universal_label, filter_threshold, Lf);
            else if (data_type == std::string("float"))
                return diskann::build_disk_index<float, uint16_t>(
                    data_path.c_str(), index_path_prefix.c_str(), params.c_str(), metric, use_opq, codebook_prefix,
                    use_filters, label_file, universal_label, filter_threshold, Lf);
            else
            {
                diskann::cerr << "Error. Unsupported data type" << std::endl;
                return -1;
            }
        }
        else
        {
            if (data_type == std::string("int8"))
                return diskann::build_disk_index<int8_t>(data_path.c_str(), index_path_prefix.c_str(), params.c_str(),
                                                         metric, use_opq, codebook_prefix, use_filters, label_file,
                                                         universal_label, filter_threshold, Lf);
            else if (data_type == std::string("uint8"))
                return diskann::build_disk_index<uint8_t>(data_path.c_str(), index_path_prefix.c_str(), params.c_str(),
                                                          metric, use_opq, codebook_prefix, use_filters, label_file,
                                                          universal_label, filter_threshold, Lf);
            else if (data_type == std::string("float"))
                return diskann::build_disk_index<float>(data_path.c_str(), index_path_prefix.c_str(), params.c_str(),
                                                        metric, use_opq, codebook_prefix, use_filters, label_file,
                                                        universal_label, filter_threshold, Lf);
            else
            {
                diskann::cerr << "Error. Unsupported data type" << std::endl;
                return -1;
            }
        }
    }
    catch (const std::exception &e)
    {
        std::cout << std::string(e.what()) << std::endl;
        diskann::cerr << "Index build failed." << std::endl;
        return -1;
    }
}<|MERGE_RESOLUTION|>--- conflicted
+++ resolved
@@ -14,14 +14,8 @@
 
 int main(int argc, char **argv)
 {
-<<<<<<< HEAD
-    std::string data_type, dist_fn, data_path, index_path_prefix, codebook_prefix, label_file, universal_label,
-        label_type;
-    unsigned num_threads, R, L, disk_PQ, build_PQ, QD, Lf, filter_threshold;
-=======
-    std::string data_type, dist_fn, data_path, index_path_prefix, label_file, universal_label, label_type;
-    uint32_t num_threads, R, L, disk_PQ, build_PQ, Lf, filter_threshold;
->>>>>>> 6a432188
+    std::string data_type, dist_fn, data_path, index_path_prefix, codebook_prefix, label_file, universal_label, label_type;
+    uint32_t num_threads, R, L, disk_PQ, build_PQ, QD, Lf, filter_threshold;
     float B, M;
     bool append_reorder_data = false;
     bool use_opq = false;
